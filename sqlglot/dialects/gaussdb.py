from sqlglot import exp, tokens
from sqlglot.dialects.postgres import Postgres
from sqlglot.dialects.dialect import build_formatted_time
from sqlglot.generator import Generator
from sqlglot.tokens import TokenType
from sqlglot.helper import apply_index_offset, ensure_list, seq_get
import typing as t


class GaussDB(Postgres):  # 继承自 PostgreSQL 方言

    
    class Tokenizer(Postgres.Tokenizer):
        # 保留 PostgreSQL 的原始标识符和引号规则
        IDENTIFIERS = ['"']
        QUOTES = ["'"]

        # 扩展关键字映射
        KEYWORDS = {
            **Postgres.Tokenizer.KEYWORDS,
            "FLOAT8": TokenType.DOUBLE,
            "DOUBLE": TokenType.DOUBLE,
            "MINUS": TokenType.EXCEPT,
            "SERVER": TokenType.SERVER,
            "FOREIGN": TokenType.EXTERNAL,
            "LOG INTO": TokenType.LOG_INTO,
            "PER NODE REJECT LIMIT": TokenType.REJECT_LIMIT,
        }

    class Parser(Postgres.Parser):

        PROPERTY_PARSERS = {
            # "LOG INTO": lambda self: self.expression(exp.Property, this="LOG INTO", value=self._parse_id_var(any_token=True)),
            **Postgres.Parser.PROPERTY_PARSERS,
            "DISTRIBUTE BY": lambda self: self._parse_distributed_property(),
            "LOCAL": lambda self: (self._match_text_seq("TEMPORARY") or self._match_text_seq("TEMP"))
            and self.expression(exp.TemporaryProperty, this="LOCAL"),
            "PARTITION BY": lambda self: self._parse_partition_by_opt_range(), #_parse_partitioned_by_with_list
            "PARTITIONED BY": lambda self: self._parse_partitioned_by(),
            "PARTITIONED_BY": lambda self: self._parse_partitioned_by(),
            "FOREIGN": lambda self: self.expression(exp.ExternalProperty),
            "SERVER": lambda self: self._parse_server_property(),
            "OPTIONS": lambda self: self._parse_option_properties(),
            "LOG INTO": lambda self: self.expression(exp.WithJournalTableProperty, this=self._parse_table_parts()),
            "PER NODE REJECT LIMIT":lambda self: self.parse_kv_property(key="PER NODE REJECT LIMIT", quoted=True),
            "TO": lambda self: self._parse_to_group_or_node(),
        }
        
        # OPTIONS中各类参数的解析器
        OPTION_PARSERS = {
            "LOCATION":lambda self: self._parse_property_assignment(exp.LocationProperty),
            "FORMAT": lambda self: self._parse_property_assignment(exp.FileFormatProperty),
            "HEADER":lambda self: self.parse_kv_property(key="HEADER", quoted=True),
            "FILEHEADER":lambda self: self.parse_kv_property(key="FILEHEADER", quoted=True),
            "OUT_FILENAME_PREFIX":lambda self: self.parse_kv_property(key="OUT_FILENAME_PREFIX", quoted=True),
            "DELIMITER":lambda self: self.parse_kv_property(key="DELIMITER", quoted=True),
            "QUOTE":lambda self: self.parse_kv_property(key="QUOTE", quoted=True),
            "ESCAPE":lambda self: self.parse_kv_property(key="ESCAPE", quoted=True),
            "NULL":lambda self: self.parse_kv_property(key="NULL", quoted=True),
            "BLANK_NUMBER_STR_TO_NUL":lambda self: self.parse_kv_property(key="BLANK_NUMBER_STR_TO_NUL", quoted=True),
            "NOESCAPING":lambda self: self.parse_kv_property(key="NOESCAPING", quoted=True),
            "ENCODING":lambda self: self.parse_kv_property(key="ENCODING", quoted=True),
            "DATAENCODING":lambda self: self.parse_kv_property(key="DATAENCODING", quoted=True),
            "MODE":lambda self: self.parse_kv_property(key="MODE", quoted=True),
            "EOL":lambda self: self.parse_kv_property(key="EOL", quoted=True),
            "CONFLICT_DELIMITER":lambda self: self.parse_kv_property(key="CONFLICT_DELIMITER", quoted=True),
            "FILE_TYPE":lambda self: self.parse_kv_property(key="FILE_TYPE", quoted=True),
            "AUTO_CREATE_PIPE":lambda self: self.parse_kv_property(key="AUTO_CREATE_PIPE", quoted=True),
            "DEL_PIPE":lambda self: self.parse_kv_property(key="DEL_PIPE", quoted=True),
            "GDS_COMPRESS":lambda self: self.parse_kv_property(key="GDS_COMPRESS", quoted=True),
            "PRESERVE_BLANKS":lambda self: self.parse_kv_property(key="PRESERVE_BLANKS", quoted=True),
            "FIX":lambda self: self.parse_kv_property(key="FIX", quoted=True),
            "OUT_FIX_ALIGNMENT":lambda self: self.parse_kv_property(key="OUT_FIX_ALIGNMENT", quoted=True),
            "OUT_FIX_NUM_ALIGNMENT":lambda self: self.parse_kv_property(key="OUT_FIX_NUM_ALIGNMENT", quoted=True),
            "DATE_FORMAT":lambda self: self.parse_kv_property(key="DATE_FORMAT", quoted=True),
            "TIME_FORMAT":lambda self: self.parse_kv_property(key="TIME_FORMAT", quoted=True),
            "TIMESTAMP_FORMAT":lambda self: self.parse_kv_property(key="TIMESTAMP_FORMAT", quoted=True),
            "SMALLDATETIME_FORMAT":lambda self: self.parse_kv_property(key="SMALLDATETIME_FORMAT", quoted=True),
            "FILL_MISSING_FIELDS":lambda self: self.parse_kv_property(key="FILL_MISSING_FIELDS", quoted=True),
            "IGNORE_EXTRA_DATA":lambda self: self.parse_kv_property(key="IGNORE_EXTRA_DATA", quoted=True),
            "REJECT_LIMIT":lambda self: self.parse_kv_property(key="PER NODE REJECT LIMIT", quoted=True),
            "COMPATIBLE_ILLEGAL_CHARS":lambda self: self.parse_kv_property(key="COMPATIBLE_ILLEGAL_CHARS", quoted=True),
            "REPLACE_ILLEGAL_CHARS":lambda self: self.parse_kv_property(key="REPLACE_ILLEGAL_CHARS", quoted=True),
            "WITH ERROR_TABLE_NAME":lambda self: self.parse_kv_property(key="WITH ERROR_TABLE_NAME", quoted=True),
            "LOG INTO ERROR_TABLE_NAME":lambda self: self.parse_kv_property(key="LOG INTO ERROR_TABLE_NAME", quoted=True),
            "REMOTE LOG":lambda self: self.parse_kv_property(key="REMOTE LOG", quoted=True),
            "PER NODE REJECT LIMIT":lambda self: self.parse_kv_property(key="PER NODE REJECT LIMIT", quoted=True),
            "FILE_SEQUENCE":lambda self: self.parse_kv_property(key="FILE_SEQUENCE", quoted=True),
        }
        
        # 解析OPTIONS中的参数取值，包括各类编码的字符串和数字
        OPTION_VALUE_PARSERS = {
            **Postgres.Parser.STRING_PARSERS,
            **Postgres.Parser.NUMERIC_PARSERS,
        }
            
        
        ALTER_PARSERS = {
            **Postgres.Parser.ALTER_PARSERS,
            "ADD": lambda self: self._parse_alter_table_add(),
            "TO": lambda self: self._parse_alter_table_to(),  # 新增TO解析器
        }
        
        FUNCTIONS = {
            **Postgres.Parser.FUNCTIONS,
            "TO_CHAR": build_formatted_time(exp.TimeToStr, "postgres",default = True),
            "TO_DATE": build_formatted_time(exp.StrToDate, "postgres",default = True),
        }
        FUNC_TOKENS = {
            *Postgres.Parser.FUNC_TOKENS,
            TokenType.VALUES,
        }
        
        
        def parse_kv_property(self, key: str, quoted: True) -> exp.Property:
            """解析形如 `KEY "VALUE"` 的K-V属性。"""
            if self._match_set(self.OPTION_VALUE_PARSERS):
                value = self.OPTION_VALUE_PARSERS[self._prev.token_type](self, self._prev)
                return self.expression(exp.Property, this=key, value=value)
            return self._parse_placeholder()
        
<<<<<<< HEAD
        
        def  _parse_option_properties(self) -> t.List[exp.Expression]:
=======

        def _parse_option_properties(self) -> t.List[exp.Expression]:
>>>>>>> 6c76c357
            """解析OPTIONS形如 `(KEY1 "VALUE1", KEY2 "VALUE2", ...)` 的 *括号包裹* 属性列表。"""
            return self._parse_wrapped_csv(self._parse_option_property)
        
        def      _parse_option_property(self) -> t.Optional[exp.Expression]:
            """
            OPTIONS的通用属性解析入口。
            只解释``OPTION_PARSERS`` 中的参数，直接调用对应解析器。
            """
            if self._match_texts(self.OPTION_PARSERS):
                return self.OPTION_PARSERS[self._prev.text.upper()](self)
        
        def _parse_alter_table_add(self) -> t.List[exp.Expression]:
            """
            解析ALTER TABLE ADD 语法，支持分区、约束、列定义等。
            """
            def _parse_add_alteration() -> t.Optional[exp.Expression]:
                # 消费 ADD 关键字，随后分支解析具体对象
                self._match_text_seq("ADD")
                # 优先解析约束（避免与列定义产生歧义）
                if self._match_set(self.ADD_CONSTRAINT_TOKENS, advance=False):
                    return self.expression(
                        exp.AddConstraint, expressions=self._parse_csv(self._parse_constraint)
                    )

                # 解析 IF [NOT] EXISTS，用于分区添加
                exists = self._parse_exists(not_=True)
                
                # 新增：PostgreSQL分区语法支持
                if self._match(TokenType.PARTITION):
                    partition_name = self._parse_id_var()
                    
                    # 解析 VALUES 子句
                    if self._match_text_seq("VALUES"):
                        self._match(TokenType.L_PAREN)
                        values = self._parse_csv(self._parse_expression)
                        self._match(TokenType.R_PAREN)
                                                
                        return self.expression(
                            exp.AddGaussDBPartition,
                            this=partition_name,
                            expressions=values,
                            exists=exists
                        )
                    
                    # 解析 FOR VALUES IN 子句
                    elif self._match_text_seq("FOR", "VALUES", "IN"):
                        self._match(TokenType.L_PAREN)
                        values = self._parse_csv(self._parse_expression)
                        self._match(TokenType.R_PAREN)
                        
                        return self.expression(
                            exp.AddGaussDBPartition,
                            this=partition_name,
                            expressions=values,
                            exists=exists
                        )
                    
                    # 解析 FOR VALUES FROM ... TO 子句
                    elif self._match_text_seq("FOR", "VALUES", "FROM"):
                        self._match(TokenType.L_PAREN)
                        from_values = self._parse_csv(self._parse_expression)
                        self._match(TokenType.R_PAREN)
                        
                        if self._match_text_seq("TO"):
                            self._match(TokenType.L_PAREN)
                            to_values = self._parse_csv(self._parse_expression)
                            self._match(TokenType.R_PAREN)
                            
                            return self.expression(
                                exp.AddPartition,
                                this=partition_name,
                                expressions=from_values + to_values,  # 合并范围值
                                exists=exists
                            )

                # Hive/Athena 风格：ADD [IF NOT EXISTS] PARTITION (...) [LOCATION '...']
                if self._match_pair(TokenType.PARTITION, TokenType.L_PAREN, advance=False):
                    return self.expression(
                        exp.AddPartition,
                        exists=exists,
                        this=self._parse_field(any_token=True),
                        # 可选 LOCATION 属性，指定分区外部路径/存储位置
                        location=self._match_text_seq("LOCATION", advance=False)
                        and self._parse_property(),
                    )
                    
                # 其次尝试解析列定义（支持 [NOT] EXISTS）
                column_def = self._parse_add_column()
                if isinstance(column_def, exp.ColumnDef):
                    return column_def
                # 未命中任何 ADD 子分支：返回 None 交由上层处理
                return None

            # 处理多列添加的方言差异：
            # - 某些方言要求每列前都写 ADD（ALTER_TABLE_ADD_REQUIRED_FOR_EACH_COLUMN=True）
            # - 另一些支持 "ADD COLUMNS (...)" 或 "ADD (...)" 一次性添加多列
            if not self._match_set(self.ADD_CONSTRAINT_TOKENS, advance=False) and (
                not self.dialect.ALTER_TABLE_ADD_REQUIRED_FOR_EACH_COLUMN
                or self._match_text_seq("COLUMNS")
            ):
                # 若方言支持整体 schema 形式，优先解析 schema；否则回退到列定义 CSV
                schema = self._parse_schema()

                return (
                    # schema 可能为单个或列表：统一转为列表，便于上层处理
                    ensure_list(schema)
                    if schema
                    else self._parse_csv(self._parse_column_def_with_exists)
                )

            # 需要对每个项分别解析（列/约束/分区），以逗号分隔
            return self._parse_csv(_parse_add_alteration)
        
        def _parse_distributed_property(self) -> exp.DistributedByProperty:
            """
            解析DISTRIBUTED 语法，支持HASH、RANDOM、BUCKETS等。
            """
            kind = "HASH"
            expressions: t.Optional[t.List[exp.Expression]] = None
            if self._match_text_seq("BY", "HASH"):
                expressions = self._parse_wrapped_csv(self._parse_id_var)
            elif self._match_text_seq("HASH"):
                expressions = self._parse_wrapped_csv(self._parse_id_var)            
            elif self._match_text_seq("BY", "RANDOM"):
                kind = "RANDOM"

            # If the BUCKETS keyword is not present, the number of buckets is AUTO
            buckets: t.Optional[exp.Expression] = None
            if self._match_text_seq("BUCKETS") and not self._match_text_seq("AUTO"):
                buckets = self._parse_number()

            return self.expression(
                exp.DistributedByProperty,
                expressions=expressions,
                kind=kind,
                buckets=buckets,
                order=self._parse_order(),
            )
            
        def _parse_partition(self) -> t.Optional[exp.Partition]:
            """
            解析PARTITION PARTITION / SUBPARTITION 子句, 支持括号包裹的PARTITION / SUBPARTITION 子句。
            """
            # 解析 PARTITION / SUBPARTITION 子句
            if not self._match_texts(self.PARTITION_KEYWORDS):
                return None  # 未出现分区关键字则不进入该分支

            wrapped = self._match(TokenType.L_PAREN)
            return self.expression(
                exp.Partition,
                subpartition=self._prev.text.upper() == "SUBPARTITION",  # 区分是否为二级分区
                expressions=self._parse_wrapped_csv(self._parse_assignment) if wrapped else self._parse_csv(self._parse_assignment),  # 括号包裹的分区表达式列表
            )
            
            
        # def _parse_partition_list(self) -> t.List[exp.Expression]:
        #     """解析分区列表，如 (PARTITION p1 VALUES ('val1'), PARTITION p2 VALUES ('val2'))"""
        #     partitions = []
        #     while True:
        #         if not self._match(TokenType.PARTITION):
        #             break
                
        #         partition_name = self._parse_id_var()
                
        #         if self._match_text_seq("VALUES"):
        #             self._match(TokenType.L_PAREN)
        #             values = self._parse_csv(self._parse_expression)
        #             self._match(TokenType.R_PAREN)
                    
        #             partitions.append(self.expression(
        #                 exp.PartitionBoundSpec,
        #                 this=values
        #             ))
                
        #         if not self._match(TokenType.COMMA):
        #             break
            
        #     return partitions

        # def _parse_partitioned_by_with_list(self) -> exp.PartitionedByProperty:
        #     """解析PARTITION BY语法，支持后续的分区列表"""
        #     # 先解析PARTITION BY部分
        #     partition_by = self._parse_partitioned_by()
            
        #     # 检查是否有后续的分区列表
        #     if self._match(TokenType.L_PAREN):
        #         partition_list = self._parse_partition_list()
        #         self._match(TokenType.R_PAREN)
                
        #         # 将分区列表添加到属性中
        #         partition_by.set("partition_list", partition_list)
            
        #     return partition_by        
                   
                   
        def _parse_to_group_or_node(self) -> t.Optional[exp.Expression]:
            """
            Parse TO GROUP groupname or TO NODE (nodename [, ...]) syntax.
            
            Supports:
            - TO GROUP groupname 
            - TO NODE (nodename1, nodename2, ...)
            """
            if self._match_text_seq("GROUP"):
                # Parse TO GROUP groupname
                group_name = self._parse_id_var()
                if group_name:
                    return self.expression(exp.ToGroupProperty, this=group_name)
            elif self._match_text_seq("NODE"):
                # Parse TO NODE (nodename [, ...])
                if self._match(TokenType.L_PAREN):
                    node_names = self._parse_csv(self._parse_id_var)
                    self._match(TokenType.R_PAREN)
                    return self.expression(exp.ToNodeProperty, expressions=node_names)
                else:
                    # Single node without parentheses
                    node_name = self._parse_id_var()
                    if node_name:
                        return self.expression(exp.ToNodeProperty, expressions=[node_name])
            
            return None                   

        def _parse_alter_table_to(self) -> t.Optional[exp.Expression]:
            """
            解析ALTER TABLE TO GROUP/NODE语法。
            
            支持语法：
            - ALTER TABLE table_name TO GROUP groupname
            - ALTER TABLE table_name TO NODE (nodename [, ...])
            - ALTER TABLE table_name TO NODE nodename  # 单节点简写
            
            Returns:
                AlterToGroup或AlterToNode表达式，解析失败返回None
            """
            if self._match_text_seq("GROUP"):
                # 解析 TO GROUP groupname
                group_name = self._parse_id_var()
                if group_name:
                    return self.expression(exp.AlterToGroup, this=group_name)
            elif self._match_text_seq("NODE"):
                # 解析 TO NODE (nodename [, ...]) 或 TO NODE nodename
                if self._match(TokenType.L_PAREN):
                    # 括号包裹的多节点语法
                    node_names = self._parse_csv(self._parse_id_var)
                    self._match(TokenType.R_PAREN)
                    return self.expression(exp.AlterToNode, expressions=node_names)
                else:
                    # 单节点简写语法
                    node_name = self._parse_id_var()
                    if node_name:
                        return self.expression(exp.AlterToNode, expressions=[node_name])
            
            # 未匹配到GROUP或NODE关键字
            self.raise_error("Expected GROUP or NODE after TO in ALTER TABLE statement")
            return None
        
        # 参考doris逻辑解析PARTITION BY RANGE/LIST的逻辑
        def _parse_partitioning_granularity_dynamic(self) -> exp.PartitionByRangePropertyDynamic:
            self._match_text_seq("START")
            start = self._parse_wrapped(self._parse_expression)
            self._match_text_seq("END")
            end = self._parse_wrapped(self._parse_expression)
            self._match_text_seq("EVERY")
            every = self._parse_wrapped(self._parse_expression)
            return self.expression(
                exp.PartitionByRangePropertyDynamic, start=start, end=end, every=every
            )

        def _parse_partition_definition(self) -> exp.Partition:
            self._match_text_seq("PARTITION")

            name = self._parse_id_var()
            self._match_text_seq("VALUES")

            if self._match_text_seq("LESS", "THAN"):
                values = self._parse_wrapped_csv(self._parse_expression)
                if len(values) == 1 and values[0].name.upper() == "MAXVALUE":
                    values = [exp.var("MAXVALUE")]

                part_range = self.expression(exp.PartitionRange, this=name, expressions=values)
                return self.expression(exp.Partition, expressions=[part_range])

            self._match(TokenType.L_BRACKET)
            values = self._parse_csv(lambda: self._parse_wrapped_csv(self._parse_expression))

            self._match(TokenType.R_BRACKET)
            self._match(TokenType.R_PAREN)

            part_range = self.expression(exp.PartitionRange, this=name, expressions=values)
            return self.expression(exp.Partition, expressions=[part_range])

        def _parse_partition_definition_list(self) -> exp.Partition:
            # PARTITION <name> VALUES IN (<value_csv>)
            self._match_text_seq("PARTITION")
            name = self._parse_id_var()
            self._match_text_seq("VALUES")
            values = self._parse_wrapped_csv(self._parse_expression)
            part_list = self.expression(exp.PartitionList, this=name, expressions=values)
            return self.expression(exp.Partition, expressions=[part_list])

        def _parse_partition_by_opt_range(
            self,
        ) -> exp.PartitionedByProperty | exp.PartitionByRangeProperty | exp.PartitionByListProperty:
            if self._match_text_seq("LIST"):
                return self.expression(
                    exp.PartitionByListProperty,
                    partition_expressions=self._parse_wrapped_id_vars(),
                    create_expressions=self._parse_wrapped_csv(
                        self._parse_partition_definition_list
                    ),
                )

            if not self._match_text_seq("RANGE"):
                return super()._parse_partitioned_by()

            partition_expressions = self._parse_wrapped_id_vars()
            self._match_l_paren()

            if self._match_text_seq("START", advance=False):
                create_expressions = self._parse_csv(self._parse_partitioning_granularity_dynamic)
            elif self._match_text_seq("PARTITION", advance=False):
                create_expressions = self._parse_csv(self._parse_partition_definition)
            else:
                create_expressions = None

            self._match_r_paren()

            return self.expression(
                exp.PartitionByRangeProperty,
                partition_expressions=partition_expressions,
                create_expressions=create_expressions,
            )        

                
    class Generator(Postgres.Generator):
        # 覆盖类型映射
        TYPE_MAPPING = {
            **Postgres.Generator.TYPE_MAPPING,  # 继承原有映射
            exp.DataType.Type.DECIMAL: "NUMERIC",  # DECIMAL → NUMERIC
            exp.DataType.Type.INT: "INT4",  # INT → INT4
            exp.DataType.Type.BIGINT: "INT8",  # BIGINT → INT8
            exp.DataType.Type.SMALLINT: "INT2",  # SMALLINT → INT2
            exp.DataType.Type.DOUBLE: "FLOAT8",  # DOUBLE → FLOAT8
            exp.DataType.Type.FLOAT: "FLOAT4",  # FLOAT → FLOAT4
        }

        TRANSFORMS = {
            **Postgres.Generator.TRANSFORMS,
            exp.AlterToGroup: lambda self, e: self.altertogroup_sql(e),
            exp.AlterToNode: lambda self, e: self.altertonode_sql(e),
        }

        def datatype_sql(self, expression: exp.DataType) -> str:
            if expression.is_type(exp.DataType.Type.ARRAY):
                if expression.expressions:
                    values = self.expressions(expression, key="values", flat=True)
                    return f"{self.expressions(expression, flat=True)}[{values}]"
                return "ARRAY"

            if (
                expression.is_type(exp.DataType.Type.DOUBLE)
                and expression.expressions
            ):
                # Keep DOUBLE type with precision
                return f"DOUBLE({self.expressions(expression, flat=True)})"

            return super().datatype_sql(expression)


        def partitionlistproperty_sql(self, expression: exp.PartitionListProperty) -> str:
            """生成分区列表的SQL"""
            partition_by = self.sql(expression, "this")
            partition_list = self.expressions(expression, key="partition_list", flat=True)
            return f"PARTITION BY {partition_by} ({partition_list})"

        def altertogroup_sql(self, expression: exp.AlterToGroup) -> str:
            """生成ALTER TABLE TO GROUP的SQL"""
            return f"TO GROUP {self.sql(expression, 'this')}"

        def altertonode_sql(self, expression: exp.AlterToNode) -> str:
            """生成ALTER TABLE TO NODE的SQL"""
            nodes = self.expressions(expression, flat=True)
            if len(expression.expressions) > 1:
                return f"TO NODE ({nodes})"
            else:
                return f"TO NODE {nodes}"<|MERGE_RESOLUTION|>--- conflicted
+++ resolved
@@ -119,17 +119,12 @@
                 return self.expression(exp.Property, this=key, value=value)
             return self._parse_placeholder()
         
-<<<<<<< HEAD
-        
-        def  _parse_option_properties(self) -> t.List[exp.Expression]:
-=======
 
         def _parse_option_properties(self) -> t.List[exp.Expression]:
->>>>>>> 6c76c357
             """解析OPTIONS形如 `(KEY1 "VALUE1", KEY2 "VALUE2", ...)` 的 *括号包裹* 属性列表。"""
             return self._parse_wrapped_csv(self._parse_option_property)
         
-        def      _parse_option_property(self) -> t.Optional[exp.Expression]:
+        def _parse_option_property(self) -> t.Optional[exp.Expression]:
             """
             OPTIONS的通用属性解析入口。
             只解释``OPTION_PARSERS`` 中的参数，直接调用对应解析器。
