--- conflicted
+++ resolved
@@ -418,10 +418,7 @@
 WITH a AS (SELECT * FROM b) CREATE TABLE b AS SELECT * FROM a
 WITH a AS (SELECT * FROM b) DELETE FROM a
 WITH a AS (SELECT * FROM b) CACHE TABLE a
-<<<<<<< HEAD
 SELECT a FROM x WHERE b BETWEEN ? AND ?
-=======
 WITH a AS ((SELECT b.foo AS foo, b.bar AS bar FROM b) UNION ALL (SELECT c.foo AS foo, c.bar AS bar FROM c)) SELECT * FROM a
 WITH a AS ((SELECT 1 AS b) UNION ALL (SELECT 1 AS b)) SELECT * FROM a
-SELECT (WITH x AS (SELECT 1 AS y) SELECT * FROM x) AS z
->>>>>>> 0d94aacb
+SELECT (WITH x AS (SELECT 1 AS y) SELECT * FROM x) AS z